""" Sources are objects that inject the fields into the grid.

Available sources:

- PointSource
- LineSource

"""
## Imports

# other
from math import pi, sin

# typing
from .typing_ import Tuple, Number, ListOrSlice, List
from numpy import ndarray

# relatvie
from .grid import Grid
from .backend import backend as bd
from .waveforms import *
from .detectors import CurrentDetector

## PointSource class
class PointSource:
    """A source placed at a single point (grid cell) in the grid"""

    def __init__(
        self,
        period: Number = 15,
        amplitude: float = 1.0,
        phase_shift: float = 0.0,
        name: str = None,
        pulse: bool = False,
        cycle: int = 5,
        hanning_dt: float = 10.0,
    ):
        """Create a LineSource with a gaussian profile

        Args:
            period: The period of the source. The period can be specified
                as integer [timesteps] or as float [seconds]
            amplitude: The electric field amplitude in simulation units
            phase_shift: The phase offset of the source.
            name: name of the source.
            pulse: Set True to use a Hanning window pulse instead of continuous wavefunction.
            cycle: cycles for Hanning window pulse.
            hanning_dt: timestep used for Hanning window pulse width (optional).

        """
        self.grid = None
        self.period = period
        self.amplitude = amplitude
        self.phase_shift = phase_shift
        self.name = name
        self.pulse = pulse
        self.cycle = cycle
        self.frequency = 1.0 / period
        self.hanning_dt = hanning_dt if hanning_dt is not None else 0.5 / self.frequency

    def _register_grid(self, grid: Grid, x: Number, y: Number, z: Number):
        """Register a grid for the source.

        Args:
            grid: the grid to place the source into.
            x: The x-location of the source in the grid
            y: The y-location of the source in the grid
            z: The z-location of the source in the grid

        Note:
            As its name suggests, this source is a POINT source.
            Hence it should be placed at a single coordinate tuple
            int the grid.
        """
        self.grid = grid
        self.grid.sources.append(self)
        if self.name is not None:
            if not hasattr(grid, self.name):
                setattr(grid, self.name, self)
            else:
                raise ValueError(
                    f"The grid already has an attribute with name {self.name}"
                )

        try:
            (x,), (y,), (z,) = x, y, z
        except (TypeError, ValueError):
            raise ValueError("a point source should be placed on a single grid cell.")
        self.x, self.y, self.z = grid._handle_tuple((x, y, z))
        self.period = grid._handle_time(self.period)
        self.frequency = 1.0 / self.period

    def update_E(self):
        """Add the source to the electric field"""
        q = self.grid.time_steps_passed
        # if pulse
        if self.pulse:
            t1 = int(2 * pi / (self.frequency * self.hanning_dt / self.cycle))
            if q < t1:
                src = self.amplitude * hanning(
                    self.frequency, q * self.hanning_dt, self.cycle
                )
            else:
                # src = - self.grid.E[self.x, self.y, self.z, 2]
                src = 0
        # if not pulse
        else:
            src = self.amplitude * sin(2 * pi * q / self.period + self.phase_shift)
        self.grid.E[self.x, self.y, self.z, 2] += src

    def update_H(self):
        """Add the source to the magnetic field"""

    def __repr__(self):
        return (
            f"{self.__class__.__name__}(period={self.period}, "
            f"amplitude={self.amplitude}, phase_shift={self.phase_shift}, "
            f"name={repr(self.name)})"
        )

    def __str__(self):
        s = "    " + repr(self) + "\n"
        x = f"{self.x}"
        y = f"{self.y}"
        z = f"{self.z}"
        s += f"        @ x={x}, y={y}, z={z}\n"
        return s


## LineSource class
class LineSource:
    """A source along a line in the FDTD grid"""

    def __init__(
        self,
        period: Number = 15,
        amplitude: float = 1.0,
        phase_shift: float = 0.0,
        name: str = None,
        pulse: bool = False,
        cycle: int = 5,
        hanning_dt: float = 10.0,
    ):
        """Create a LineSource with a gaussian profile

        Args:
            period: The period of the source. The period can be specified
                as integer [timesteps] or as float [seconds]
            amplitude: The amplitude of the source in simulation units
            phase_shift: The phase offset of the source.
            pulse: Set True to use a Hanning window pulse instead of continuous wavefunction.
            cycle: cycles for Hanning window pulse.
            hanning_dt: timestep used for Hanning window pulse width (optional).

        """
        self.grid = None
        self.period = period
        self.amplitude = amplitude
        self.phase_shift = phase_shift
        self.name = name
        self.pulse = pulse
        self.cycle = cycle
        self.frequency = 1.0 / period
        self.hanning_dt = hanning_dt if hanning_dt is not None else 0.5 / self.frequency

    def _register_grid(
        self, grid: Grid, x: ListOrSlice, y: ListOrSlice, z: ListOrSlice
    ):
        """Register a grid for the source.

        Args:
            grid: the grid to place the source into.
            x: The x-location of the source in the grid
            y: The y-location of the source in the grid
            z: The z-location of the source in the grid

        Note:
            As its name suggests, this source is a LINE source.
            Hence the source spans the diagonal of the cube
            defined by the slices in the grid.
        """
        self.grid = grid
        self.grid.sources.append(self)
        if self.name is not None:
            if not hasattr(grid, self.name):
                setattr(grid, self.name, self)
            else:
                raise ValueError(
                    f"The grid already has an attribute with name {self.name}"
                )

        self.x, self.y, self.z = self._handle_slices(x, y, z) # convert slices to lists

        self.period = grid._handle_time(self.period) # convert to time
        self.frequency = 1.0 / self.period # convert to frequency

        L = len(self.x) # length of the line
        vect = bd.array(
            (bd.array(self.x) - self.x[L // 2]) ** 2
            + (bd.array(self.y) - self.y[L // 2]) ** 2
            + (bd.array(self.z) - self.z[L // 2]) ** 2,
            bd.float,
<<<<<<< HEAD
        ) # 
=======
        ) # distance from the center of the line, only work for uniform grid
>>>>>>> 1d1d8afa

        self.profile = bd.exp(-(vect ** 2) / (2 * (0.5 * vect.max()) ** 2)) # gaussian profile
        self.profile /= self.profile.sum() # normalize the profile
        self.profile *= self.amplitude # scale the profile to the amplitude

    def _handle_slices(
        self, x: ListOrSlice, y: ListOrSlice, z: ListOrSlice
    ) -> Tuple[List, List, List]:
        """Convert slices in the grid to lists

        This is necessary to make the source span the diagonal of the volume
        defined by the slices.

        Args:
            x: The x-location of the volume in the grid
            y: The y-location of the volume in the grid
            z: The z-location of the volume in the grid

        Returns:
            x, y, z: the x, y and z coordinates of the source as lists

        """

        # if list-indices were chosen:
        if isinstance(x, list) and isinstance(y, list) and isinstance(z, list):
            if len(x) != len(y) or len(y) != len(z) or len(z) != len(x):
                raise IndexError(
                    "sources require grid to be indexed with slices or equal length list-indices"
                )
            x = [self.grid._handle_distance(_x) for _x in x]
            y = [self.grid._handle_distance(_y) for _y in y]
            z = [self.grid._handle_distance(_z) for _z in z]
            return x, y, z

        # if a combination of list-indices and slices were chosen,
        # convert the list-indices to slices.
        # TODO: maybe issue a warning here?
        if isinstance(x, list):
            x = slice(
                self.grid._handle_distance(x[0]),
                self.grid._handle_distance(x[-1]),
                None,
            )
        if isinstance(y, list):
            y = slice(
                self.grid._handle_distance(y[0]),
                self.grid._handle_distance(y[-1]),
                None,
            )
        if isinstance(z, list):
            z = slice(
                self.grid._handle_distance(z[0]),
                self.grid._handle_distance(z[-1]),
                None,
            )

        # if we get here, we can assume slices:
        x0 = self.grid._handle_distance(x.start if x.start is not None else 0)
        y0 = self.grid._handle_distance(y.start if y.start is not None else 0)
        z0 = self.grid._handle_distance(z.start if z.start is not None else 0)
        x1 = self.grid._handle_distance(x.stop if x.stop is not None else self.grid.Nx)
        y1 = self.grid._handle_distance(y.stop if y.stop is not None else self.grid.Ny)
        z1 = self.grid._handle_distance(z.stop if z.stop is not None else self.grid.Nz)

        # we can now convert these coordinates into index lists
        m = max(abs(x1 - x0), abs(y1 - y0), abs(z1 - z0))
        if m < 2:
            raise ValueError("a LineSource should consist of at least two gridpoints")
        x = [v.item() for v in bd.array(bd.linspace(x0, x1, m, endpoint=False), bd.int)]
        y = [v.item() for v in bd.array(bd.linspace(y0, y1, m, endpoint=False), bd.int)]
        z = [v.item() for v in bd.array(bd.linspace(z0, z1, m, endpoint=False), bd.int)]

        return x, y, z

    def update_E(self):
        """Add the source to the electric field"""
        q = self.grid.time_steps_passed
        # if pulse
        if self.pulse:
            t1 = int(2 * pi / (self.frequency * self.hanning_dt / self.cycle))
            if q < t1:
                vect = self.profile * hanning(
                    self.frequency, q * self.hanning_dt, self.cycle
                )
            else:
                # src = - self.grid.E[self.x, self.y, self.z, 2]
                vect = self.profile * 0
        # if not pulse
        else:
            vect = self.profile * sin(2 * pi * q / self.period + self.phase_shift)
        # do not use list indexing here, as this is much slower especially for torch backend
        # DISABLED: self.grid.E[self.x, self.y, self.z, 2] = vect
        for x, y, z, value in zip(self.x, self.y, self.z, vect):
            self.grid.E[x, y, z, 2] += value

    def update_H(self):
        """Add the source to the magnetic field"""

    def __repr__(self):
        return (
            f"{self.__class__.__name__}(period={self.period}, "
            f"amplitude={self.amplitude}, phase_shift={self.phase_shift}, "
            f"name={repr(self.name)})"
        )

    def __str__(self):
        s = "    " + repr(self) + "\n"
        x = f"[{self.x[0]}, ... , {self.x[-1]}]"
        y = f"[{self.y[0]}, ... , {self.y[-1]}]"
        z = f"[{self.z[0]}, ... , {self.z[-1]}]"
        s += f"        @ x={x}, y={y}, z={z}\n"
        return s

# DirectionalLineSource class
class DirectionalLineSource:
    """A directional line source along a line in the FDTD grid"""

    def __init__(
        self,
        period: Number = 15,
        amplitude: float = 1.0,
        phase_shift: float = 0.0,
        name: str = None,
        pulse: bool = False,
        cycle: int = 5,
        hanning_dt: float = 10.0,
        direction: str = "both",  # options: 'both', '+x', '-x', '+y', '-y'
    ):
        self.grid = None
        self.period = period
        self.amplitude = amplitude
        self.phase_shift = phase_shift
        self.name = name
        self.pulse = pulse
        self.cycle = cycle
        self.frequency = 1.0 / period
        self.hanning_dt = hanning_dt if hanning_dt is not None else 0.5 / self.frequency
        self.direction = direction

    def _register_grid(self, grid: Grid, x: ListOrSlice, y: ListOrSlice, z: ListOrSlice):
        self.grid = grid
        self.grid.sources.append(self)
        if self.name is not None:
            if not hasattr(grid, self.name):
                setattr(grid, self.name, self)
            else:
                raise ValueError(f"The grid already has an attribute with name {self.name}")

        self.x, self.y, self.z = self._handle_slices(x, y, z)
        self.period = grid._handle_time(self.period)
        self.frequency = 1.0 / self.period

        L = len(self.x)
        vect = bd.array(
            (bd.array(self.x) - self.x[L // 2]) ** 2
            + (bd.array(self.y) - self.y[L // 2]) ** 2
            + (bd.array(self.z) - self.z[L // 2]) ** 2,
            bd.float,
        )

        self.profile = bd.exp(-(vect ** 2) / (2 * (0.5 * vect.max()) ** 2))
        self.profile /= self.profile.sum()
        self.profile *= self.amplitude

        # Detect major axis and apply direction mask
        if len(set(self.x)) > 1:
            main_axis = "x"
            direction_vector = bd.array([i - self.x[L // 2] for i in self.x])
        elif len(set(self.y)) > 1:
            main_axis = "y"
            direction_vector = bd.array([i - self.y[L // 2] for i in self.y])
        elif len(set(self.z)) > 1:
            main_axis = "z"
            direction_vector = bd.array([i - self.z[L // 2] for i in self.z])
        else:
            raise ValueError("DirectionalLineSource must extend in at least one dimension.")

        # 建立 direction mask
        if self.direction == "both":
            self.direction_mask = bd.ones_like(self.profile)
        elif self.direction == "+x":
            self.direction_mask = bd.array(self.x) > self.x[L // 2]
        elif self.direction == "-x":
            self.direction_mask = bd.array(self.x) < self.x[L // 2]
        elif self.direction == "+y":
            self.direction_mask = bd.array(self.y) > self.y[L // 2]
        elif self.direction == "-y":
            self.direction_mask = bd.array(self.y) < self.y[L // 2]
        else:
            raise ValueError(f"Invalid direction setting: {self.direction}")

        # Apply direction mask to profile
        self.profile *= self.direction_mask

    def _handle_slices(self, x, y, z):
        from .sources import LineSource # local import to reuse safely
        return LineSource._handle_slices(self, x, y, z)  # reuse existing logic

    def update_E(self):
        q = self.grid.time_steps_passed
        if self.pulse:
            t1 = int(2 * pi / (self.frequency * self.hanning_dt / self.cycle))
            if q < t1:
                vect = self.profile * self.direction_mask * hanning(
                    self.frequency, q * self.hanning_dt, self.cycle
                )
            else:
                vect = self.profile * 0
        else:
            vect = self.profile * self.direction_mask * sin(2 * pi * q / self.period + self.phase_shift)

        for x, y, z, value in zip(self.x, self.y, self.z, vect):
            self.grid.E[x, y, z, 2] += value

    def update_H(self):
        pass

    def __repr__(self):
        return (
            f"{self.__class__.__name__}(period={self.period}, amplitude={self.amplitude}, "
            f"phase_shift={self.phase_shift}, direction={self.direction}, name={repr(self.name)})"
        )

    def __str__(self):
        s = "    " + repr(self) + "\n"
        x = f"[{self.x[0]}, ... , {self.x[-1]}]"
        y = f"[{self.y[0]}, ... , {self.y[-1]}]"
        z = f"[{self.z[0]}, ... , {self.z[-1]}]"
        s += f"        @ x={x}, y={y}, z={z}\n"
        return s

## PlaneSource class
class PlaneSource:
    """A source along a plane in the FDTD grid"""

    def __init__(
        self,
        period: Number = 15,
        amplitude: float = 1.0,
        phase_shift: float = 0.0,
        name: str = None,
        polarization: str = 'z',
    ):
        """Create a PlaneSource.

        Args:
            period: The period of the source. The period can be specified
                as integer [timesteps] or as float [seconds]
            amplitude: The amplitude of the source in simulation units
            phase_shift: The phase offset of the source.
            polarization: Axis of E-field polarization ('x','y',or 'z')
        """
        self.grid = None
        self.period = period
        self.amplitude = amplitude
        self.phase_shift = phase_shift
        self.name = name
        self.polarization = polarization

    def _register_grid(
        self, grid: Grid, x: ListOrSlice, y: ListOrSlice, z: ListOrSlice
    ):
        """Register a grid for the source.

        Args:
            grid: the grid to place the source into.
            x: The x-location of the source in the grid
            y: The y-location of the source in the grid
            z: The z-location of the source in the grid

        Note:
        As its name suggests, this source is a LINE source.
            Hence the source spans the diagonal of the cube
            defined by the slices in the grid.
        """
        self.grid = grid
        self.grid.sources.append(self)
        if self.name is not None:
            if not hasattr(grid, self.name):
                setattr(grid, self.name, self)
            else:
                raise ValueError(
                    f"The grid already has an attribute with name {self.name}"
                )

        self.x, self.y, self.z = self._handle_slices(x, y, z)

        self.period = grid._handle_time(self.period)
        self.frequency = 1.0 / self.period

        x = bd.arange(self.x.start, self.x.stop, 1) - (self.x.start + self.x.stop) // 2
        y = bd.arange(self.y.start, self.y.stop, 1) - (self.y.start + self.y.stop) // 2
        z = bd.arange(self.z.start, self.z.stop, 1) - (self.z.start + self.z.stop) // 2
        xvec, yvec, zvec = bd.broadcast_arrays( # broadcast the x, y and z arrays
            x[:, None, None], y[None, :, None], z[None, None, :]
        )
        _xvec = bd.array(xvec, float)
        _yvec = bd.array(yvec, float)
        _zvec = bd.array(zvec, float)

        profile = bd.ones(_xvec.shape)
        self.profile = self.amplitude * profile

    def _handle_slices(
        self, x: ListOrSlice, y: ListOrSlice, z: ListOrSlice
    ) -> Tuple[List, List, List]:
        """Validate slices and calculate center of plane

        Args:
            x: The x-location of the volume in the grid
            y: The y-location of the volume in the grid
            z: The z-location of the volume in the grid

        Returns:
            x, y, z: the x, y and z coordinates of the source as slices

        """
        # ensure all slices
        if not isinstance(x, slice):
            if isinstance(x, list):
                (x,) = x
            x = slice(
                self.grid._handle_distance(x), self.grid._handle_distance(x) + 1, None
            )
        if not isinstance(y, slice):
            if isinstance(y, list):
                (y,) = y
            y = slice(
                self.grid._handle_distance(y), self.grid._handle_distance(y) + 1, None
            )
        if not isinstance(z, slice):
            if isinstance(z, list):
                (z,) = z
            z = slice(
                self.grid._handle_distance(z), self.grid._handle_distance(z) + 1, None
            )

        # if we get here, we can assume slices:
        x0 = self.grid._handle_distance(x.start if x.start is not None else 0)
        y0 = self.grid._handle_distance(y.start if y.start is not None else 0)
        z0 = self.grid._handle_distance(z.start if z.start is not None else 0)
        x1 = self.grid._handle_distance(x.stop if x.stop is not None else self.grid.Nx)
        y1 = self.grid._handle_distance(y.stop if y.stop is not None else self.grid.Ny)
        z1 = self.grid._handle_distance(z.stop if z.stop is not None else self.grid.Nz)

        # make sure all slices have a start, stop and no step:
        x = (
            slice(x0, x1)
            if x0 < x1
            else (slice(x1, x0) if x0 > x1 else slice(x0, x0 + 1))
        )
        y = (
            slice(y0, y1)
            if y0 < y1
            else (slice(y1, y0) if y0 > y1 else slice(y0, y0 + 1))
        )
        z = (
            slice(z0, z1)
            if z0 < z1
            else (slice(z1, z0) if z0 > z1 else slice(z0, z0 + 1))
        )

        if [x.stop - x.start, y.stop - y.start, z.stop - z.start].count(0) > 0:
            raise ValueError(
                "Given location for PlaneSource results in slices of length 0!"
            )
        if [x.stop - x.start, y.stop - y.start, z.stop - z.start].count(1) == 0:
            raise ValueError("Given location for PlaneSource is not a 2D plane!")
        if [x.stop - x.start, y.stop - y.start, z.stop - z.start].count(1) > 1:
            raise ValueError(
                "Given location for PlaneSource should have no more than one dimension in which it's flat.\n"
                "Use a LineSource for lower dimensional sources."
            )

        self._Epol = 'xyz'.index(self.polarization)
        if (x.stop - x.start == 1 and self.polarization == 'x') or \
           (y.stop - y.start == 1 and self.polarization == 'y') or \
           (z.stop - z.start == 1 and self.polarization == 'z'):
            raise ValueError(
                "PlaneSource cannot be polarized perpendicular to the orientation of the plane."
            )
        _Hpols = [(z,1,2), (z,0,2), (y,0,1)][self._Epol]
        if _Hpols[0].stop - _Hpols[0].start == 1:
            self._Hpol = _Hpols[1]
        else:
            self._Hpol = _Hpols[2]

        return x, y, z

    def update_E(self):
        """Add the source to the electric field"""
        q = self.grid.time_steps_passed
        vect = self.profile * sin(2 * pi * q / self.period + self.phase_shift)
        self.grid.E[self.x, self.y, self.z, self._Epol] = vect

    def update_H(self):
        """Add the source to the magnetic field"""
        q = self.grid.time_steps_passed
        vect = self.profile * sin(2 * pi * q / self.period + self.phase_shift)
        self.grid.H[self.x, self.y, self.z, self._Hpol] = vect

    def __repr__(self):
        return (
            f"{self.__class__.__name__}(period={self.period}, "
            f"amplitude={self.amplitude}, phase_shift={self.phase_shift}, "
            f"name={repr(self.name)}, polarization={repr(self.polarization)})"
        )

    def __str__(self):
        s = "    " + repr(self) + "\n"
        x = f"[{self.x.start}, ... , {self.x.stop}]"
        y = f"[{self.y.start}, ... , {self.y.stop}]"
        z = f"[{self.z.start}, ... , {self.z.stop}]"
        s += f"        @ x={x}, y={y}, z={z}\n"
        return s


class SoftArbitraryPointSource:
    r"""

    A source placed at a single point (grid cell) in the grid.
    This source is special: it's both a source and a detector.

    Unlike the other sources, the input is a voltage, not an electric field.
    (really? why? should we convert back and forth?)

    For electrical measurements I've only needed a single-index source,
    so I don't know how the volume/line sources above work.
    We want the FFT function to operate over any detector.
    Maybe all sources should take an arbitary waveform argument?

    Each index in the *waveform* array represents 1 value at a timestep.

    There are many different *geometries* of "equivalent sources".
    The detector/source paradigm used in /fdtd might perhaps not correspond to this in an ideal
    fashion.

    It's not intuitively clear to me what a "soft" source would imply in the optical case, or what
    impedance even means for a laser.

    /fdtd/ seems to have found primary use in optical circles,
    so the default Z should probably be 0.

    "Whilst established for microwaves and electrical circuits,
    this concept has only very recently been observed in the optical domain,
    yet is not well defined or understood."[1]

    [1]: Optical impedance of metallic nano-structures, M. Mazilu and K. Dholakia
    https://doi.org/10.1364/OE.14.007709

    [2]: http://www.gwoptics.org/learn/02_Plane_waves/01_Fabry_Perot_cavity/02_Impedance_matched.php

    /\/\-
    """

    def __init__(
        self, waveform_array: ndarray, name: str = None, impedance: float = 0.0
    ):
        """Create



        Args:
            waveform_array
        """
        self.grid = None
        self.name = name
        self.current_detector = None
        self.waveform_array = waveform_array
        self.impedance = impedance
        self.input_voltage = []  # voltage hard-imposed by the source
        self.source_voltage = []  #
        # "field" rather than "voltage" might be more meaningful
        # FIXME: these voltage time histories have a different dimensionality

    def _register_grid(self, grid: Grid, x: Number, y: Number, z: Number):
        """Register a grid for the source.

        Args:
            grid: the grid to place the source into.
            x: The x-location of the source in the grid
            y: The y-location of the source in the grid
            z: The z-location of the source in the grid

        Note:
            As its name suggests, this source is a POINT source.
            Hence it should be placed at a single coordinate tuple
            int the grid.
        """
        self.grid = grid
        self.grid.sources.append(self)
        if self.name is not None:
            if not hasattr(grid, self.name):
                setattr(grid, self.name, self)
            else:
                raise ValueError(
                    f"The grid already has an attribute with name {self.name}"
                )

        try:
            (x,), (y,), (z,) = x, y, z
        except (TypeError, ValueError):
            raise ValueError("a point source should be placed on a single grid cell.")
        self.x, self.y, self.z = grid._handle_tuple((x, y, z))

        if self.name is not None:
            detector_name += "_I"
        else:
            detector_name = None

        self.current_detector = CurrentDetector(name=detector_name)
        grid[x, y, z] = self.current_detector

    def update_E(self):

        # It is important that this step happen between the E-field update and the
        # H-field update.

        if self.grid.time_steps_passed < self.waveform_array.shape[0]:
            # check for off-by-one error here
            input_voltage = self.waveform_array[self.grid.time_steps_passed]
        else:
            input_voltage = 0.0  # one could taper the last value off smoothly instead

        if self.grid.time_steps_passed > 0:
            current = self.current_detector.I[-1][0][0][0]
        else:
            current = 0.0

        if self.impedance > 0:
            source_resistive_voltage = self.impedance * current
            output_voltage = input_voltage + source_resistive_voltage
        else:
            output_voltage = input_voltage

        # right now, this does not compensate for the cell's permittivity!

        self.grid.E[self.x, self.y, self.z, 2] += (
            output_voltage / self.grid.grid_spacing
        )

        self.input_voltage.append([[[input_voltage]]])
        self.source_voltage.append([[[output_voltage]]])

    def update_H(self):
        pass

    def __repr__(self):
        return f"{self.__class__.__name__}()"

    def __str__(self):
        s = "    " + repr(self) + "\n"
        x = f"{self.x}"
        y = f"{self.y}"
        z = f"{self.z}"
        s += f"        @ x={x}, y={y}, z={z}\n"
        return s<|MERGE_RESOLUTION|>--- conflicted
+++ resolved
@@ -200,11 +200,7 @@
             + (bd.array(self.y) - self.y[L // 2]) ** 2
             + (bd.array(self.z) - self.z[L // 2]) ** 2,
             bd.float,
-<<<<<<< HEAD
-        ) # 
-=======
         ) # distance from the center of the line, only work for uniform grid
->>>>>>> 1d1d8afa
 
         self.profile = bd.exp(-(vect ** 2) / (2 * (0.5 * vect.max()) ** 2)) # gaussian profile
         self.profile /= self.profile.sum() # normalize the profile
@@ -318,124 +314,6 @@
         s += f"        @ x={x}, y={y}, z={z}\n"
         return s
 
-# DirectionalLineSource class
-class DirectionalLineSource:
-    """A directional line source along a line in the FDTD grid"""
-
-    def __init__(
-        self,
-        period: Number = 15,
-        amplitude: float = 1.0,
-        phase_shift: float = 0.0,
-        name: str = None,
-        pulse: bool = False,
-        cycle: int = 5,
-        hanning_dt: float = 10.0,
-        direction: str = "both",  # options: 'both', '+x', '-x', '+y', '-y'
-    ):
-        self.grid = None
-        self.period = period
-        self.amplitude = amplitude
-        self.phase_shift = phase_shift
-        self.name = name
-        self.pulse = pulse
-        self.cycle = cycle
-        self.frequency = 1.0 / period
-        self.hanning_dt = hanning_dt if hanning_dt is not None else 0.5 / self.frequency
-        self.direction = direction
-
-    def _register_grid(self, grid: Grid, x: ListOrSlice, y: ListOrSlice, z: ListOrSlice):
-        self.grid = grid
-        self.grid.sources.append(self)
-        if self.name is not None:
-            if not hasattr(grid, self.name):
-                setattr(grid, self.name, self)
-            else:
-                raise ValueError(f"The grid already has an attribute with name {self.name}")
-
-        self.x, self.y, self.z = self._handle_slices(x, y, z)
-        self.period = grid._handle_time(self.period)
-        self.frequency = 1.0 / self.period
-
-        L = len(self.x)
-        vect = bd.array(
-            (bd.array(self.x) - self.x[L // 2]) ** 2
-            + (bd.array(self.y) - self.y[L // 2]) ** 2
-            + (bd.array(self.z) - self.z[L // 2]) ** 2,
-            bd.float,
-        )
-
-        self.profile = bd.exp(-(vect ** 2) / (2 * (0.5 * vect.max()) ** 2))
-        self.profile /= self.profile.sum()
-        self.profile *= self.amplitude
-
-        # Detect major axis and apply direction mask
-        if len(set(self.x)) > 1:
-            main_axis = "x"
-            direction_vector = bd.array([i - self.x[L // 2] for i in self.x])
-        elif len(set(self.y)) > 1:
-            main_axis = "y"
-            direction_vector = bd.array([i - self.y[L // 2] for i in self.y])
-        elif len(set(self.z)) > 1:
-            main_axis = "z"
-            direction_vector = bd.array([i - self.z[L // 2] for i in self.z])
-        else:
-            raise ValueError("DirectionalLineSource must extend in at least one dimension.")
-
-        # 建立 direction mask
-        if self.direction == "both":
-            self.direction_mask = bd.ones_like(self.profile)
-        elif self.direction == "+x":
-            self.direction_mask = bd.array(self.x) > self.x[L // 2]
-        elif self.direction == "-x":
-            self.direction_mask = bd.array(self.x) < self.x[L // 2]
-        elif self.direction == "+y":
-            self.direction_mask = bd.array(self.y) > self.y[L // 2]
-        elif self.direction == "-y":
-            self.direction_mask = bd.array(self.y) < self.y[L // 2]
-        else:
-            raise ValueError(f"Invalid direction setting: {self.direction}")
-
-        # Apply direction mask to profile
-        self.profile *= self.direction_mask
-
-    def _handle_slices(self, x, y, z):
-        from .sources import LineSource # local import to reuse safely
-        return LineSource._handle_slices(self, x, y, z)  # reuse existing logic
-
-    def update_E(self):
-        q = self.grid.time_steps_passed
-        if self.pulse:
-            t1 = int(2 * pi / (self.frequency * self.hanning_dt / self.cycle))
-            if q < t1:
-                vect = self.profile * self.direction_mask * hanning(
-                    self.frequency, q * self.hanning_dt, self.cycle
-                )
-            else:
-                vect = self.profile * 0
-        else:
-            vect = self.profile * self.direction_mask * sin(2 * pi * q / self.period + self.phase_shift)
-
-        for x, y, z, value in zip(self.x, self.y, self.z, vect):
-            self.grid.E[x, y, z, 2] += value
-
-    def update_H(self):
-        pass
-
-    def __repr__(self):
-        return (
-            f"{self.__class__.__name__}(period={self.period}, amplitude={self.amplitude}, "
-            f"phase_shift={self.phase_shift}, direction={self.direction}, name={repr(self.name)})"
-        )
-
-    def __str__(self):
-        s = "    " + repr(self) + "\n"
-        x = f"[{self.x[0]}, ... , {self.x[-1]}]"
-        y = f"[{self.y[0]}, ... , {self.y[-1]}]"
-        z = f"[{self.z[0]}, ... , {self.z[-1]}]"
-        s += f"        @ x={x}, y={y}, z={z}\n"
-        return s
-
 ## PlaneSource class
 class PlaneSource:
     """A source along a plane in the FDTD grid"""
@@ -622,6 +500,442 @@
         return s
 
 
+## Complex LineSource class
+class ComplexLineSource:
+    """A source along a line in the FDTD grid"""
+
+    def __init__(
+        self,
+        wavelength: float = None,
+        period: Number = 15,
+        # amplitude: float = 1.0,
+        amplitude: complex = 1.0 + 0j,
+        phase_shift: float = 0.0,
+        name: str = None,
+        pulse: bool = False,
+        cycle: int = 5,
+        hanning_dt: float = 10.0,
+        offset: float = 0.0,
+    ):
+        """Create a LineSource with a gaussian profile
+
+        Args:
+            period: The period of the source. The period can be specified
+                as integer [timesteps] or as float [seconds]
+            amplitude: The amplitude of the source in simulation units
+            phase_shift: The phase offset of the source.
+            pulse: Set True to use a Hanning window pulse instead of continuous wavefunction.
+            cycle: cycles for Hanning window pulse.
+            hanning_dt: timestep used for Hanning window pulse width (optional).
+
+        """
+        self.wavelength = wavelength
+        self.grid = None
+        # self.period = period
+        self.period = wavelength / bd.c0
+        # self.amplitude = amplitude
+        self.amplitude = bd.complex(amplitude)
+        self.phase_shift = phase_shift
+        self.name = name
+        self.pulse = pulse
+        self.cycle = cycle
+        self.frequency = 1.0 / period
+        self.hanning_dt = hanning_dt if hanning_dt is not None else 0.5 / self.frequency
+
+    def _register_grid(
+        self, grid: Grid, x: ListOrSlice, y: ListOrSlice, z: ListOrSlice
+    ):
+        """Register a grid for the source.
+
+        Args:
+            grid: the grid to place the source into.
+            x: The x-location of the source in the grid
+            y: The y-location of the source in the grid
+            z: The z-location of the source in the grid
+
+        Note:
+            As its name suggests, this source is a LINE source.
+            Hence the source spans the diagonal of the cube
+            defined by the slices in the grid.
+        """
+        self.grid = grid
+        self.grid.sources.append(self)
+        if self.name is not None:
+            if not hasattr(grid, self.name):
+                setattr(grid, self.name, self)
+            else:
+                raise ValueError(
+                    f"The grid already has an attribute with name {self.name}"
+                )
+
+        self.x, self.y, self.z = self._handle_slices(x, y, z) # convert slices to lists
+
+        self.period = grid._handle_time(self.period) # convert to time
+        self.frequency = 1.0 / self.period # convert to frequency
+
+        L = len(self.x) # length of the line
+        vect = bd.array(
+            (bd.array(self.x) - self.x[L // 2]) ** 2
+            + (bd.array(self.y) - self.y[L // 2]) ** 2
+            + (bd.array(self.z) - self.z[L // 2]) ** 2,
+            bd.float,
+        ) # distance from the center of the line, only work for uniform grid
+
+        self.profile = bd.exp(-(vect ** 2) / (2 * (0.5 * vect.max()) ** 2)) # gaussian profile
+        self.profile /= self.profile.sum() # normalize the profile
+        self.profile *= self.amplitude # scale the profile to the amplitude
+
+    def _handle_slices(
+        self, x: ListOrSlice, y: ListOrSlice, z: ListOrSlice
+    ) -> Tuple[List, List, List]:
+        """Convert slices in the grid to lists
+
+        This is necessary to make the source span the diagonal of the volume
+        defined by the slices.
+
+        Args:
+            x: The x-location of the volume in the grid
+            y: The y-location of the volume in the grid
+            z: The z-location of the volume in the grid
+
+        Returns:
+            x, y, z: the x, y and z coordinates of the source as lists
+
+        """
+
+        # if list-indices were chosen:
+        if isinstance(x, list) and isinstance(y, list) and isinstance(z, list):
+            if len(x) != len(y) or len(y) != len(z) or len(z) != len(x):
+                raise IndexError(
+                    "sources require grid to be indexed with slices or equal length list-indices"
+                )
+            x = [self.grid._handle_distance(_x) for _x in x]
+            y = [self.grid._handle_distance(_y) for _y in y]
+            z = [self.grid._handle_distance(_z) for _z in z]
+            return x, y, z
+
+        # if a combination of list-indices and slices were chosen,
+        # convert the list-indices to slices.
+        # TODO: maybe issue a warning here?
+        if isinstance(x, list):
+            x = slice(
+                self.grid._handle_distance(x[0]),
+                self.grid._handle_distance(x[-1]),
+                None,
+            )
+        if isinstance(y, list):
+            y = slice(
+                self.grid._handle_distance(y[0]),
+                self.grid._handle_distance(y[-1]),
+                None,
+            )
+        if isinstance(z, list):
+            z = slice(
+                self.grid._handle_distance(z[0]),
+                self.grid._handle_distance(z[-1]),
+                None,
+            )
+
+        # if we get here, we can assume slices:
+        x0 = self.grid._handle_distance(x.start if x.start is not None else 0)
+        y0 = self.grid._handle_distance(y.start if y.start is not None else 0)
+        z0 = self.grid._handle_distance(z.start if z.start is not None else 0)
+        x1 = self.grid._handle_distance(x.stop if x.stop is not None else self.grid.Nx)
+        y1 = self.grid._handle_distance(y.stop if y.stop is not None else self.grid.Ny)
+        z1 = self.grid._handle_distance(z.stop if z.stop is not None else self.grid.Nz)
+
+        # we can now convert these coordinates into index lists
+        m = max(abs(x1 - x0), abs(y1 - y0), abs(z1 - z0))
+        if m < 2:
+            raise ValueError("a LineSource should consist of at least two gridpoints")
+        x = [v.item() for v in bd.array(bd.linspace(x0, x1, m, endpoint=False), bd.int)]
+        y = [v.item() for v in bd.array(bd.linspace(y0, y1, m, endpoint=False), bd.int)]
+        z = [v.item() for v in bd.array(bd.linspace(z0, z1, m, endpoint=False), bd.int)]
+
+        return x, y, z
+
+    def update_E(self):
+        """Add the source to the electric field"""
+        q = self.grid.time_steps_passed
+        # if pulse
+        if self.pulse:
+            t1 = int(2 * pi / (self.frequency * self.hanning_dt / self.cycle))
+            if q < t1:
+                vect = self.profile * hanning(
+                    self.frequency, q * self.hanning_dt, self.cycle
+                )
+            else:
+                # src = - self.grid.E[self.x, self.y, self.z, 2]
+                vect = self.profile * 0
+        # if not pulse
+        else:
+            vect = self.profile * sin(2 * pi * q / self.period + self.phase_shift)
+        # do not use list indexing here, as this is much slower especially for torch backend
+        # DISABLED: self.grid.E[self.x, self.y, self.z, 2] = vect
+        for x, y, z, value in zip(self.x, self.y, self.z, vect):
+            self.grid.E[x, y, z, 2] += value
+
+    def update_H(self):
+        """Add the source to the magnetic field"""
+
+    def __repr__(self):
+        return (
+            f"{self.__class__.__name__}(period={self.period}, "
+            f"amplitude={self.amplitude}, phase_shift={self.phase_shift}, "
+            f"name={repr(self.name)})"
+        )
+
+    def __str__(self):
+        s = "    " + repr(self) + "\n"
+        x = f"[{self.x[0]}, ... , {self.x[-1]}]"
+        y = f"[{self.y[0]}, ... , {self.y[-1]}]"
+        z = f"[{self.z[0]}, ... , {self.z[-1]}]"
+        s += f"        @ x={x}, y={y}, z={z}\n"
+        return s
+
+# class ComplexLineSource:
+#     """A complex-valued continuous-wave line source with Gaussian profile."""
+
+#     def __init__(
+#         self,
+#         wavelength: float,
+#         amplitude: complex = 1.0 + 0j,
+#         name: str = None,
+#         cycle: int = 5,
+#         offset: float = 0.0,
+#         hanning_dt: float = None,
+#     ):
+#         self.wavelength = wavelength
+#         self.amplitude = bd.complex(amplitude)
+#         self.name = name
+#         self.offset = offset
+#         self.grid = None
+#         self.cycle = cycle
+#         self.omega = 2 * bd.pi * bd.c0 / wavelength
+#         self.period = wavelength / bd.c0
+#         self.frequency = 1 / self.period
+#         self.hanning_dt = hanning_dt if hanning_dt is not None else 0.5 / self.frequency
+
+#     def _register_grid(
+#         self, grid: Grid, x: ListOrSlice, y: ListOrSlice, z: ListOrSlice
+#     ):
+#         """Register a grid for the source.
+
+#         Args:
+#             grid: the grid to place the source into.
+#             x: The x-location of the source in the grid
+#             y: The y-location of the source in the grid
+#             z: The z-location of the source in the grid
+
+#         Note:
+#             As its name suggests, this source is a LINE source.
+#             Hence the source spans the diagonal of the cube
+#             defined by the slices in the grid.
+#         """
+#         self.grid = grid
+#         self.grid.sources.append(self)
+#         if self.name is not None:
+#             if not hasattr(grid, self.name):
+#                 setattr(grid, self.name, self)
+#             else:
+#                 raise ValueError(
+#                     f"The grid already has an attribute with name {self.name}"
+#                 )
+
+#         self.x, self.y, self.z = self.grid._handle_slices(x, y, z) # convert slices to lists
+
+#         self.period = grid._handle_time(self.period)  # convert to time
+#         self.frequency = 1.0 / self.period  # convert to frequency
+        
+#         L = len(self.x) # length of the line
+#         vect = bd.array(
+#             (bd.array(self.x) - self.x[L // 2]) ** 2
+#             + (bd.array(self.y) - self.y[L // 2]) ** 2
+#             + (bd.array(self.z) - self.z[L // 2]) ** 2,
+#             bd.float,
+#         ) # distance from the center of the line, only work for uniform grid
+
+#         self.profile = bd.exp(-(vect ** 2) / (2 * (0.5 * vect.max()) ** 2)) # gaussian profile
+#         self.profile /= self.profile.sum() # normalize the profile
+#         self.profile *= self.amplitude # scale the profile to the amplitude
+
+#     def _handle_slices(
+#         self, x: ListOrSlice, y: ListOrSlice, z: ListOrSlice
+#     ) -> Tuple[List, List, List]:
+#         """Convert slices in the grid to lists
+
+#         This is necessary to make the source span the diagonal of the volume
+#         defined by the slices.
+
+#         Args:
+#             x: The x-location of the volume in the grid
+#             y: The y-location of the volume in the grid
+#             z: The z-location of the volume in the grid
+
+#         Returns:
+#             x, y, z: the x, y and z coordinates of the source as lists
+
+#         """
+
+#         # if list-indices were chosen:
+#         if isinstance(x, list) and isinstance(y, list) and isinstance(z, list):
+#             if len(x) != len(y) or len(y) != len(z) or len(z) != len(x):
+#                 raise IndexError(
+#                     "sources require grid to be indexed with slices or equal length list-indices"
+#                 )
+#             x = [self.grid._handle_distance(_x) for _x in x]
+#             y = [self.grid._handle_distance(_y) for _y in y]
+#             z = [self.grid._handle_distance(_z) for _z in z]
+#             return x, y, z
+
+#         # if a combination of list-indices and slices were chosen,
+#         # convert the list-indices to slices.
+#         # TODO: maybe issue a warning here?
+#         if isinstance(x, list):
+#             x = slice(
+#                 self.grid._handle_distance(x[0]),
+#                 self.grid._handle_distance(x[-1]),
+#                 None,
+#             )
+#         if isinstance(y, list):
+#             y = slice(
+#                 self.grid._handle_distance(y[0]),
+#                 self.grid._handle_distance(y[-1]),
+#                 None,
+#             )
+#         if isinstance(z, list):
+#             z = slice(
+#                 self.grid._handle_distance(z[0]),
+#                 self.grid._handle_distance(z[-1]),
+#                 None,
+#             )
+
+#         # if we get here, we can assume slices:
+#         x0 = self.grid._handle_distance(x.start if x.start is not None else 0)
+#         y0 = self.grid._handle_distance(y.start if y.start is not None else 0)
+#         z0 = self.grid._handle_distance(z.start if z.start is not None else 0)
+#         x1 = self.grid._handle_distance(x.stop if x.stop is not None else self.grid.Nx)
+#         y1 = self.grid._handle_distance(y.stop if y.stop is not None else self.grid.Ny)
+#         z1 = self.grid._handle_distance(z.stop if z.stop is not None else self.grid.Nz)
+
+#         # we can now convert these coordinates into index lists
+#         m = max(abs(x1 - x0), abs(y1 - y0), abs(z1 - z0))
+#         if m < 2:
+#             raise ValueError("a LineSource should consist of at least two gridpoints")
+#         x = [v.item() for v in bd.array(bd.linspace(x0, x1, m, endpoint=False), bd.int)]
+#         y = [v.item() for v in bd.array(bd.linspace(y0, y1, m, endpoint=False), bd.int)]
+#         z = [v.item() for v in bd.array(bd.linspace(z0, z1, m, endpoint=False), bd.int)]
+
+#         return x, y, z
+
+#     def update_E(self):
+#         # """Add the source to the electric field"""
+#         # t = self.grid.time_steps_passed
+#         # t_real = t * self.grid.time_step + self.offset
+
+#         # if self.cycle > 0:
+#         #     T = self.cycle * self.grid.time_step
+#         #     if self.hanning_dt:
+#         #         envelope = 0.5 - 0.5 * bd.cos(2 * bd.pi * t_real / (T + self.hanning_dt))
+#         #     else:
+#         #         envelope = 1.0
+#         #     envelope *= (t_real <= T)
+#         # else:
+#         #     envelope = 1.0
+
+#         # Ez = envelope * bd.exp(1j * self.omega * t_real) * self.profile
+#         # self.grid.E[self.x, self.y, self.z, self.field_axis] += Ez    
+
+#         """Add the source to the electric field"""
+#         q = self.grid.time_steps_passed
+#         # if pulse
+#         if self.pulse:
+#             t1 = int(2 * pi / (self.frequency * self.hanning_dt / self.cycle))
+#             if q < t1:
+#                 vect = self.profile * hanning(
+#                     self.frequency, q * self.hanning_dt, self.cycle
+#                 )
+#             else:
+#                 # src = - self.grid.E[self.x, self.y, self.z, 2]
+#                 vect = self.profile * 0
+#         # if not pulse
+#         else:
+#             vect = self.profile * sin(2 * pi * q / self.period + self.phase_shift)
+#         # do not use list indexing here, as this is much slower especially for torch backend
+#         # DISABLED: self.grid.E[self.x, self.y, self.z, 2] = vect
+#         for x, y, z, value in zip(self.x, self.y, self.z, vect):
+#             self.grid.E[x, y, z, 2] += value
+
+
+#     def update_H(self):
+#         """Add the source to the magnetic field"""
+
+#     def __repr__(self):
+#         return f"ComplexLineSource(wavelength={self.wavelength}, amplitude={self.amplitude})"
+
+#     def __str__(self):
+#         s = "    " + repr(self) + "\n"
+#         x = f"[{self.x[0]}, ... , {self.x[-1]}]"
+#         y = f"[{self.y[0]}, ... , {self.y[-1]}]"
+#         z = f"[{self.z[0]}, ... , {self.z[-1]}]"
+#         s += f"        @ x={x}, y={y}, z={z}\n"
+#         return s
+    
+class ComplexPlaneSource:
+    """Complex-valued continuous-wave (CW) plane source."""
+
+    def __init__(
+        self,
+        wavelength: float,
+        amplitude: complex = 1.0,
+        name: str = None,
+        cycle: int = 0,
+        offset: float = 0.0,
+        hanning_dt: float = None,
+        polarization: str = "z"
+    ):
+        self.wavelength = wavelength
+        self.amplitude = bd.complex(amplitude)
+        self.omega = 2 * np.pi * bd.c0 / wavelength
+        self.name = name
+        self.cycle = cycle
+        self.offset = offset
+        self.hanning_dt = hanning_dt
+        self.polarization = polarization.lower()
+        self.grid = None
+
+    def _register_grid(self, grid, x, y, z):
+        self.grid = grid
+        grid.sources.append(self)
+
+        self.x = x
+        self.y = y
+        self.z = z
+
+        if self.name is not None:
+            setattr(grid, self.name, self)
+
+    def update_E(self):
+        t = self.grid.time_steps_passed
+        t_real = t * self.grid.time_step + self.offset
+
+        if self.cycle > 0:
+            T = self.cycle * self.grid.time_step
+            if self.hanning_dt is not None:
+                envelope = 0.5 - 0.5 * bd.cos(2 * np.pi * t_real / (T + self.hanning_dt))
+            else:
+                envelope = bd.ones_like(t_real)
+            envelope *= (t_real <= T)
+        else:
+            envelope = 1.0
+
+        Ez = self.amplitude * bd.exp(1j * self.omega * t_real) * envelope
+        idx = {"x": 0, "y": 1, "z": 2}[self.polarization]
+        self.grid.E[self.x, self.y, self.z, idx] += Ez
+
+    def update_H(self):
+        pass
+
 class SoftArbitraryPointSource:
     r"""
 
